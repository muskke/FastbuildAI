{
    "type": {
        "addType": "New types",
        "deleteSuccess": "Deleting the template succeeds",
        "enableSuccess": "Enabling the template is successful",
        "disableSuccess": "Disabling the template succeeds",
        "form": {
            "icon": "icon",
            "name": "Type name",
            "type": "type",
            "system": "System built-in",
            "custom": "Customization",
            "isActived": "Whether enabled or not",
            "createdAt": "Creation time",
            "action": "operate",
            "edit": "Edit type",
            "delete": "Delete type",
            "enable": "enable",
            "disable": "disable"
        },
        "edit": {
            "icon": "icon",
            "title": "Edit type",
            "name": "Type name",
            "status": "state",
            "enable": "enable",
            "disable": "disable",
            "customField": "Custom fields",
            "fieldName": "Field name",
            "fieldType": "Field type",
            "singleLineText": "Single line text",
            "multiLineText": "Multi-line text",
            "number": "Number type",
            "fieldExample": "Sample text",
            "fieldRequired": "Whether it is required",
            "submitSuccess": "Submission was successful",
            "action": "operate",
            "add": "New",
            "nameRequired": "Please enter a field name",
            "typeValueRequired": "Select the field type",
            "exampleRequired": "Please enter a sample text",
<<<<<<< HEAD
            "copyTemplate": "Copy Template",
            "copySuccess": "Template example copied to clipboard",
            "fillTemplate": "Fill Template",
            "fillTemplateSuccess": "Template filled successfully",
            "templateExample": "Template Example",
            "fieldTypeSupported": "Supported fieldConfig.type:",
            "fieldTypes": {
                "text": "Text Input",
                "textarea": "Textarea",
                "number": "Number Input"
            },
=======
            "copyTemplate": "Copy the template",
            "copySuccess": "The template example has been copied to the clipboard",
>>>>>>> 8646ac0e
            "toast": {
                "nameRequired": "The type name cannot be empty",
                "customFieldRequired": "Custom fields cannot be empty",
                "customFieldInvalid": "Custom field validation fails:",
                "no": "clause",
                "nameColumn": "Row: The name cannot be empty",
                "typeColumn": "Row: The type cannot be null",
                "exampleColumn": "Row: The example cannot be empty"
            }
        }
    },
    "list": {
        "add": "Add a key",
        "batchDelete": "Bulk deletion",
        "placeholder": "Please enter a name...",
        "enableSuccess": "Enabled successfully",
        "disableSuccess": "Disabled successfully",
        "deleteSuccess": "Delete successful",
        "batchDeleteSuccess": "Batch deletion is successful",
        "form": {
            "name": "Key name",
            "keyType": "Key type",
            "remark": "remark",
            "status": "state",
            "createdAt": "Creation time",
            "action": "operate",
            "edit": "edit",
            "delete": "Delete",
            "enable": "enable",
            "disable": "disable"
        },
        "edit": {
            "title": "Edit key",
            "name": "Key name",
            "keyType": "Key type",
            "remark": "remark",
            "nameRequired": "Please enter the name of the key",
            "keyTypeRequired": "Select the key type",
            "submitSuccess": "Submission was successful",
            "remarkRequired": "Please enter a comment",
            "fieldRequired": "Please enter"
        }
    },
    "save": "Save",
    "cancel": "Cancel"
}<|MERGE_RESOLUTION|>--- conflicted
+++ resolved
@@ -39,7 +39,6 @@
             "nameRequired": "Please enter a field name",
             "typeValueRequired": "Select the field type",
             "exampleRequired": "Please enter a sample text",
-<<<<<<< HEAD
             "copyTemplate": "Copy Template",
             "copySuccess": "Template example copied to clipboard",
             "fillTemplate": "Fill Template",
@@ -51,10 +50,6 @@
                 "textarea": "Textarea",
                 "number": "Number Input"
             },
-=======
-            "copyTemplate": "Copy the template",
-            "copySuccess": "The template example has been copied to the clipboard",
->>>>>>> 8646ac0e
             "toast": {
                 "nameRequired": "The type name cannot be empty",
                 "customFieldRequired": "Custom fields cannot be empty",
